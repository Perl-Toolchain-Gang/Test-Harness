--- conflicted
+++ resolved
@@ -500,19 +500,6 @@
         elsif ($raw_source) {
             $raw_source_ref = ref($raw_source) ? $raw_source : \$raw_source;
         }
-<<<<<<< HEAD
-        elsif ($source) {
-            if ( $source =~ /\n/ ) {
-                $stream
-                  = $self->_iterator_for_source( [ split "\n" => $source ] );
-            }
-            elsif ( ref $source ) {
-                $stream = $self->_iterator_for_source($source);
-            }
-            elsif ( -e $source ) {
-                my $perl = $self->make_perl_source;
-=======
->>>>>>> d8f1b76c
 
         if ($raw_source_ref) {
             my $src_factory = $self->make_source_factory($sources);
